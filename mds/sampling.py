--- conflicted
+++ resolved
@@ -195,16 +195,10 @@
             target_set_max=1.1,
         )
         sol.compute_reference_solution()
-<<<<<<< HEAD
-        X = np.linspace(-2, 2, 399)
-        b = sol.u_optimal
-        a = self.control_basis_functions(X).T
-=======
 
         X = sol.omega_h
         a = self.ansatz_functions(X).T
         b = sol.F
->>>>>>> 86d3b2a1
 
         x, residuals, rank, s = np.linalg.lstsq(a, b, rcond=None)
 
